--- conflicted
+++ resolved
@@ -80,15 +80,10 @@
         └── unitree_LL.py
 ```
 
-<<<<<<< HEAD
 In general, each robot will have specific capabilities, and therefore, each action will be hardware specific. 
 
 *Example*: if you are adding support for the Unitree G1 Humanoid version 13.2b, which supports a new movement subtype such as `dance_2`, you could name the updated action `move_unitree_g1_13_2b` and select that action in your `unitree_g1.json` configuration file. 
-=======
-In general, each robot will have specific capabilities, and therefore, each module will be hardware specific.
 
-*Example*: if you are adding support for the Unitree G1 Humanoid version 13.2b, which supports a new movement subtype such as `dance_2`, you could name the updated module `move_unitree_g1_13_2b` and select that module in your `unitree_g1.json` configuration file.
->>>>>>> e9e1d398
 
 ### Configuration
 
@@ -132,13 +127,8 @@
 1. Input plugins collect data (vision, audio, etc.)
 2. The Fuser combines inputs into a prompt
 3. The LLM generates commands based on the prompt
-<<<<<<< HEAD
 4. The ActionOrchestrator executes commands through actions
 5. Connectors map omOS data/commands to external data buses and data distribution systems such as custom APIs, `ROS2`, `Zenoh`, or `CycloneDDS`. 
-=======
-4. The ModuleOrchestrator executes commands through modules
-5. Connectors map omOS data/commands to external data buses and data distribution systems such as custom APIs, `ROS2`, `Zenoh`, or `CycloneDDS`.
->>>>>>> e9e1d398
 
 ### Core operating principle of the system
 
